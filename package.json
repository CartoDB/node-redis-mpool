--- conflicted
+++ resolved
@@ -1,10 +1,6 @@
 {
   "name": "redis-mpool",
-<<<<<<< HEAD
-  "version": "0.7.1",
-=======
   "version": "0.8.0",
->>>>>>> ba8344f9
   "main": "./index.js",
   "description": "Provides db pools for redis",
   "url": "https://github.com/cartodb/node-redis-mpool",
