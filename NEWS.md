<<<<<<< HEAD
# 0.7.1 (2018-mm-dd)
=======
# 0.8.0 (2020-mm-dd)

### Breaking changes
 - Use promises

### Changed
 - ES2020 style
 - removing hiredis and using node-redis
 - removing makefile and use npm scripts
 - removing underscore
 - removing dot
 - updating dependencies versions

### Added
 - adding eslint (standard)
>>>>>>> ba8344f9

# 0.7.0 (2018-11-21)

 - Add package-lock.json

# 0.6.0 (2018-10-25)

 - Make all modules to use strict mode semantics.
 - Drop support for Node 0.10.x and 4.x
 - Add support for Node 8 and 10

# 0.5.0 (2018-02-05)

 - Upgrades redis to 2.8.0
 - Support for Redis commands

# 0.4.1 (2016-12-09)

 - Upgrades hiredis to 0.5.0: allows to use it with Node.js v4 and v6.

# 0.4.0 (2015-07-05)

 - Adds noReadyCheck configuration option

# 0.3.0 (2014-10-17)

 - Adds returnToHead configuration option

# 0.2.0 (2014-10-15)

 - RedisPool now emits events
    * Starts emitting `status` event with information about each pool created
      every `opts.emitter.statusInterval` milliseconds.
 - Limits public API to acquire/release methods.

# 0.1.0 (2014-08-13)

 - Switch to 3-clause BSD license (#3)
 - Upgraded dependencies
 - Implements validate method to take non connected clients from the pool.
 - Destroy calls to redis.end method to ensure socket is disconnected.
 - Client is returned on ready event after selecting the DB instead of using
   connect event.
 - New configuration allows to log acquire slow operations when it takes
   longer than a threshold to retrieve a client from the pool.

# 0.0.4 (2014-02-24)

 - Add parameter to skip unwatch on release (#2)

# 0.0.3 (2013-12-11)

 - Unwatch variables between connections (#1)

# 0.0.2 (2013-12-06)

Fix dependencies (redis is not just for test...)

# 0.0.1 (2013-12-06)

Initial release, spin off from node-cartodb-redis<|MERGE_RESOLUTION|>--- conflicted
+++ resolved
@@ -1,6 +1,3 @@
-<<<<<<< HEAD
-# 0.7.1 (2018-mm-dd)
-=======
 # 0.8.0 (2020-mm-dd)
 
 ### Breaking changes
@@ -16,7 +13,6 @@
 
 ### Added
  - adding eslint (standard)
->>>>>>> ba8344f9
 
 # 0.7.0 (2018-11-21)
 
